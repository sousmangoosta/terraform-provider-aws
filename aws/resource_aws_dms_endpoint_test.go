package aws

import (
	"fmt"
	"testing"

	"github.com/aws/aws-sdk-go/aws"
	dms "github.com/aws/aws-sdk-go/service/databasemigrationservice"
	"github.com/hashicorp/terraform/helper/acctest"
	"github.com/hashicorp/terraform/helper/resource"
	"github.com/hashicorp/terraform/terraform"
)

func TestAccAWSDmsEndpointBasic(t *testing.T) {
	resourceName := "aws_dms_endpoint.dms_endpoint"
	randId := acctest.RandString(8) + "-basic"

	resource.Test(t, resource.TestCase{
		PreCheck:     func() { testAccPreCheck(t) },
		Providers:    testAccProviders,
		CheckDestroy: dmsEndpointDestroy,
		Steps: []resource.TestStep{
			{
				Config: dmsEndpointBasicConfig(randId),
				Check: resource.ComposeTestCheckFunc(
					checkDmsEndpointExists(resourceName),
					resource.TestCheckResourceAttrSet(resourceName, "endpoint_arn"),
				),
			},
			{
				ResourceName:            resourceName,
				ImportState:             true,
				ImportStateVerify:       true,
				ImportStateVerifyIgnore: []string{"password"},
			},
			{
				Config: dmsEndpointBasicConfigUpdate(randId),
				Check: resource.ComposeTestCheckFunc(
					checkDmsEndpointExists(resourceName),
					resource.TestCheckResourceAttr(resourceName, "database_name", "tf-test-dms-db-updated"),
					resource.TestCheckResourceAttr(resourceName, "extra_connection_attributes", "extra"),
					resource.TestCheckResourceAttr(resourceName, "password", "tftestupdate"),
					resource.TestCheckResourceAttr(resourceName, "port", "3303"),
					resource.TestCheckResourceAttr(resourceName, "ssl_mode", "none"),
					resource.TestCheckResourceAttr(resourceName, "server_name", "tftestupdate"),
					resource.TestCheckResourceAttr(resourceName, "username", "tftestupdate"),
				),
			},
		},
	})
}

func TestAccAwsDmsEndpointS3(t *testing.T) {
	resourceName := "aws_dms_endpoint.dms_point"
	randId := acctest.RandString(8) + "-s3"

	resource.Test(t, resource.TestCase{
		PreCheck:     func() { testAccPreCheck(t) },
		Providers:    testAccProviders,
		CheckDestroy: dmsEndpointDestroy,
		Steps: []resource.TestStep{
			{
				Config: dmsEndpointS3Config(randId),
				Check: resource.ComposeTestCheckFunc(
					checkDmsEndpointExists(resourceName),
					resource.TestCheckResourceAttrSet(resourceName, "endpoint_arn"),
				),
			},
			{
				ResourceName:            resourceName,
				ImportState:             true,
				ImportStateVerify:       true,
				ImportStateVerifyIgnore: []string{"password"},
			},
			{
				Config: dmsEndpointS3ConfigUpdate(randId),
				Check: resource.ComposeTestCheckFunc(
					checkDmsEndpointExists(resourceName),
				),
			},
		},
	})
}

func TestAccAwsDmsEndpointDynamoDb(t *testing.T) {
	resourceName := "aws_dms_endpoint.dms_endpoint"
	randId := acctest.RandString(8) + "-dynamodb"

	resource.Test(t, resource.TestCase{
		PreCheck:     func() { testAccPreCheck(t) },
		Providers:    testAccProviders,
		CheckDestroy: dmsEndpointDestroy,
		Steps: []resource.TestStep{
			{
				Config: dmsEndpointDynamoDbConfig(randId),
				Check: resource.ComposeTestCheckFunc(
					checkDmsEndpointExists(resourceName),
					resource.TestCheckResourceAttrSet(resourceName, "endpoint_arn"),
				),
			},
			{
				ResourceName:            resourceName,
				ImportState:             true,
				ImportStateVerify:       true,
				ImportStateVerifyIgnore: []string{"password"},
			},
			{
				Config: dmsEndpointDynamoDbConfigUpdate(randId),
				Check: resource.ComposeTestCheckFunc(
					checkDmsEndpointExists(resourceName),
				),
			},
		},
	})
}

func TestAccAWSDmsEndpointMongoDb(t *testing.T) {
	resourceName := "aws_dms_endpoint.dms_endpoint"
	randId := acctest.RandString(8) + "-mongodb"

	resource.Test(t, resource.TestCase{
		PreCheck:     func() { testAccPreCheck(t) },
		Providers:    testAccProviders,
		CheckDestroy: dmsEndpointDestroy,
		Steps: []resource.TestStep{
			{
				Config: dmsEndpointMongoDbConfig(randId),
				Check: resource.ComposeTestCheckFunc(
					checkDmsEndpointExists(resourceName),
					resource.TestCheckResourceAttrSet(resourceName, "endpoint_arn"),
				),
			},
			{
				ResourceName:            resourceName,
				ImportState:             true,
				ImportStateVerifyIgnore: []string{"password"},
			},
			{
				Config: dmsEndpointMongoDbConfigUpdate(randId),
				Check: resource.ComposeTestCheckFunc(
					checkDmsEndpointExists(resourceName),
					resource.TestCheckResourceAttr(resourceName, "server_name", "tftest-new-server_name"),
					resource.TestCheckResourceAttr(resourceName, "port", "27018"),
					resource.TestCheckResourceAttr(resourceName, "username", "tftest-new-username"),
					resource.TestCheckResourceAttr(resourceName, "password", "tftest-new-password"),
					resource.TestCheckResourceAttr(resourceName, "database_name", "tftest-new-database_name"),
					resource.TestCheckResourceAttr(resourceName, "ssl_mode", "require"),
					resource.TestCheckResourceAttr(resourceName, "extra_connection_attributes", "key=value;"),
					resource.TestCheckResourceAttr(resourceName, "mongodb_settings.#", "1"),
					resource.TestCheckResourceAttr(resourceName, "mongodb_settings.0.auth_mechanism", "SCRAM_SHA_1"),
					resource.TestCheckResourceAttr(resourceName, "mongodb_settings.0.nesting_level", "ONE"),
					resource.TestCheckResourceAttr(resourceName, "mongodb_settings.0.extract_doc_id", "true"),
					resource.TestCheckResourceAttr(resourceName, "mongodb_settings.0.docs_to_investigate", "1001"),
				),
			},
		},
	})
}

func dmsEndpointDestroy(s *terraform.State) error {
	for _, rs := range s.RootModule().Resources {
		if rs.Type != "aws_dms_endpoint" {
			continue
		}

		err := checkDmsEndpointExists(rs.Primary.ID)
		if err == nil {
			return fmt.Errorf("Found an endpoint that was not destroyed: %s", rs.Primary.ID)
		}
	}

	return nil
}

func checkDmsEndpointExists(n string) resource.TestCheckFunc {
	return func(s *terraform.State) error {
		rs, ok := s.RootModule().Resources[n]
		if !ok {
			return fmt.Errorf("Not found: %s", n)
		}

		if rs.Primary.ID == "" {
			return fmt.Errorf("No ID is set")
		}

		conn := testAccProvider.Meta().(*AWSClient).dmsconn
		resp, err := conn.DescribeEndpoints(&dms.DescribeEndpointsInput{
			Filters: []*dms.Filter{
				{
					Name:   aws.String("endpoint-id"),
					Values: []*string{aws.String(rs.Primary.ID)},
				},
			},
		})

		if err != nil {
			return fmt.Errorf("DMS endpoint error: %v", err)
		}

		if resp.Endpoints == nil {
			return fmt.Errorf("DMS endpoint not found")
		}

		return nil
	}
}

func dmsEndpointBasicConfig(randId string) string {
	return fmt.Sprintf(`
resource "aws_dms_endpoint" "dms_endpoint" {
	database_name = "tf-test-dms-db"
	endpoint_id = "tf-test-dms-endpoint-%[1]s"
	endpoint_type = "source"
	engine_name = "aurora"
	extra_connection_attributes = ""
	password = "tftest"
	port = 3306
	server_name = "tftest"
	ssl_mode = "none"
	tags {
		Name = "tf-test-dms-endpoint-%[1]s"
		Update = "to-update"
		Remove = "to-remove"
	}
	username = "tftest"
}
`, randId)
}

func dmsEndpointBasicConfigUpdate(randId string) string {
	return fmt.Sprintf(`
resource "aws_dms_endpoint" "dms_endpoint" {
	database_name = "tf-test-dms-db-updated"
	endpoint_id = "tf-test-dms-endpoint-%[1]s"
	endpoint_type = "source"
	engine_name = "aurora"
	extra_connection_attributes = "extra"
	password = "tftestupdate"
	port = 3303
	server_name = "tftestupdate"
	ssl_mode = "none"
	tags {
		Name = "tf-test-dms-endpoint-%[1]s"
		Update = "updated"
		Add = "added"
	}
	username = "tftestupdate"
}
`, randId)
}

func dmsEndpointTargetConfig(randId string, engineName string, actionList string) string {
	return fmt.Sprintf(`
resource "aws_dms_endpoint" "dms_endpoint" {
endpoint_id = "tf-test-dms-endpoint-%[1]s"
endpoint_type = "target"
engine_name = "%[2]s"
service_access_role = "${aws_iam_role.iam_role.arn}"
ssl_mode = "none"
tags {
	Name = "tf-test-%[2]s-endpoint-%[1]s"
	Update = "to-update"
	Remove = "to-remove"
}

depends_on = ["aws_iam_role_policy.dms_%[2]s_access"]
}
resource "aws_iam_role" "iam_role" {
name = "tf-test-iam-%[2]s-role-%[1]s"

assume_role_policy = <<EOF
{
"Version": "2012-10-17",
"Statement": [
	{
		"Action": "sts:AssumeRole",
		"Principal": {
			"Service": "dms.amazonaws.com"
		},
		"Effect": "Allow"
	}
]
}
EOF
}

resource "aws_iam_role_policy" "dms_%[2]s_access" {
name = "tf-test-iam-%[2]s-role-policy-%[1]s"
role = "${aws_iam_role.iam_role.name}"

policy = <<EOF
{
"Version": "2012-10-17",
"Statement": [
{
	"Effect": "Allow",
	"Action": [
			%[3]s
	],
	"Resource": "*"
}
]
}
EOF
}

`, randId, engineName, actionList)
}

func dmsEndpointTargetUpdateConfig(randId string, engineName string, actionList string) string {
	return fmt.Sprintf(`
resource "aws_dms_endpoint" "dms_endpoint" {
endpoint_id = "tf-test-dms-endpoint-%[1]s"
endpoint_type = "target"
engine_name = "%[2]s"
service_access_role = "${aws_iam_role.iam_role.arn}"
ssl_mode = "none"
tags {
	Name = "tf-test-%[2]s-endpoint-%[1]s"
	Update = "updated"
	Add = "added"
}
}
resource "aws_iam_role" "iam_role" {
name = "tf-test-iam-%[2]s-role-%[1]s"

assume_role_policy = <<EOF
{
"Version": "2012-10-17",
"Statement": [
	{
		"Action": "sts:AssumeRole",
		"Principal": {
			"Service": "dms.amazonaws.com"
		},
		"Effect": "Allow"
	}
]
}
EOF
}

resource "aws_iam_role_policy" "dms_%[2]s_access" {
name = "tf-test-iam-%[2]s-role-policy-%[1]s"
role = "${aws_iam_role.iam_role.name}"

policy = <<EOF
{
"Version": "2012-10-17",
"Statement": [
{
	"Effect": "Allow",
	"Action": [
			%[3]s
	],
	"Resource": "*"
}
]
}
EOF
}
<<<<<<< HEAD
`, randId, engineName, actionList)
}

func dmsEndpointDynamoDbConfig(randId string) string {
	return dmsEndpointTargetConfig(randId, "dynamodb", `
		"dynamodb:PutItem",
		"dynamodb:CreateTable",
		"dynamodb:DescribeTable",
		"dynamodb:DeleteTable",
		"dynamodb:DeleteItem",
		"dynamodb:ListTables"`)
}

func dmsEndpointDynamoDbConfigUpdate(randId string) string {
	return dmsEndpointTargetUpdateConfig(randId, "dynamodb", `
		"dynamodb:PutItem",
		"dynamodb:CreateTable",
		"dynamodb:DescribeTable",
		"dynamodb:DeleteTable",
		"dynamodb:DeleteItem",
		"dynamodb:ListTables"`)
}

func dmsEndpointS3Config(randId string) string {
	return dmsEndpointTargetConfig(randId, "s3", `
		"s3:CreateBucket",
		"s3:ListBucket",
		"s3:DeleteBucket",
		"s3:GetBucketLocation",
		"s3:GetObject",
		"s3:PutObject",
		"s3:DeleteObject",
		"s3:GetObjectVersion",
		"s3:GetBucketPolicy",
		"s3:PutBucketPolicy",
		"s3:DeleteBucketPolicy"`)
}

func dmsEndpointS3ConfigUpdate(randId string) string {
	return dmsEndpointTargetUpdateConfig(randId, "s3", `
		"s3:CreateBucket",
		"s3:ListBucket",
		"s3:DeleteBucket",
		"s3:GetBucketLocation",
		"s3:GetObject",
		"s3:PutObject",
		"s3:DeleteObject",
		"s3:GetObjectVersion",
		"s3:GetBucketPolicy",
		"s3:PutBucketPolicy",
		"s3:DeleteBucketPolicy"`)
=======
`, randId)
}

func dmsEndpointMongoDbConfig(randId string) string {
	return fmt.Sprintf(`
resource "aws_dms_endpoint" "dms_endpoint" {
	endpoint_id = "tf-test-dms-endpoint-%[1]s"
	endpoint_type = "source"
	engine_name = "mongodb"
	server_name = "tftest"
	port = 27017
	username = "tftest"
	password = "tftest"
	database_name = "tftest"
	ssl_mode = "none"
	extra_connection_attributes = ""
	tags {
		Name = "tf-test-dms-endpoint-%[1]s"
		Update = "to-update"
		Remove = "to-remove"
	}
	mongodb_settings {
		auth_type = "PASSWORD"
		auth_mechanism = "DEFAULT"
		nesting_level = "NONE"
		extract_doc_id = "false"
		docs_to_investigate = "1000"
		auth_source = "admin"
	}
}
`, randId)
}

func dmsEndpointMongoDbConfigUpdate(randId string) string {
	return fmt.Sprintf(`
resource "aws_dms_endpoint" "dms_endpoint" {
	endpoint_id = "tf-test-dms-endpoint-%[1]s"
	endpoint_type = "source"
	engine_name = "mongodb"
	server_name = "tftest-new-server_name"
	port = 27018
	username = "tftest-new-username"
	password = "tftest-new-password"
	database_name = "tftest-new-database_name"
	ssl_mode = "require"
	extra_connection_attributes = "key=value;"
	tags {
		Name = "tf-test-dms-endpoint-%[1]s"
		Update = "updated"
		Add = "added"
	}
	mongodb_settings {
		auth_mechanism = "SCRAM_SHA_1"
		nesting_level = "ONE"
		extract_doc_id = "true"
		docs_to_investigate = "1001"
	}
}
`, randId)
>>>>>>> e511e1b0
}<|MERGE_RESOLUTION|>--- conflicted
+++ resolved
@@ -359,7 +359,6 @@
 }
 EOF
 }
-<<<<<<< HEAD
 `, randId, engineName, actionList)
 }
 
@@ -411,8 +410,6 @@
 		"s3:GetBucketPolicy",
 		"s3:PutBucketPolicy",
 		"s3:DeleteBucketPolicy"`)
-=======
-`, randId)
 }
 
 func dmsEndpointMongoDbConfig(randId string) string {
@@ -471,5 +468,4 @@
 	}
 }
 `, randId)
->>>>>>> e511e1b0
 }